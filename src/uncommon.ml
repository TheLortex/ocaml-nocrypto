(** [Uncommon] is a [Common], now with less name clashes. *)

<<<<<<< HEAD
type 'a one = One of 'a

let cdiv x y =
=======
let cdiv (x : int) (y : int) =
>>>>>>> a6286c33
  if x > 0 && y > 0 then (x + y - 1) / y
  else if x < 0 && y < 0 then (x + y + 1) / y
  else x / y

let align ~block n = cdiv n block * block

let imin (a : int) (b : int) = if a < b then a else b

let (&.) f g = fun h -> f (g h)

let id x = x

let rec until p f =
  let r = f () in if p r then r else until p f

module Raise = struct

  open Printf

  let tag = (^) "Nocrypto: "

  let invalid  fmt     = invalid_arg @@ tag fmt
  let invalid1 fmt a   = invalid_arg @@ tag (sprintf fmt a)
  let invalid2 fmt a b = invalid_arg @@ tag (sprintf fmt a b)
end

module Option = struct

  let v_map ~def ~f = function
    | Some x -> f x
    | None   -> def

  let value ~def = function
    | Some x -> x
    | None   -> def

  let map ~f = function
    | Some x -> Some (f x)
    | None   -> None
end

let string_fold ~f ~z str =
  let st = ref z in
  ( String.iter (fun c -> st := f !st c) str  ; !st )

let bytes bits = cdiv bits 8

(* The Sexplib hack... *)
module Z = struct
  include Z

  let two   = ~$2
  let three = ~$3

  open Sexplib.Conv
  let sexp_of_t z = sexp_of_string (Z.to_string z)
  let t_of_sexp s = Z.of_string (string_of_sexp s)
end

module Cs = struct

  open Cstruct

  let empty = create 0

  let null cs = len cs = 0

  let append cs1 cs2 =
    let l1 = len cs1 and l2 = len cs2 in
    let cs = create (l1 + l2) in
    blit cs1 0 cs 0 l1 ;
    blit cs2 0 cs l1 l2 ;
    cs

  let (<+>) = append

  let concat = function
    | []   -> create 0
    | [cs] -> cs
    | css  ->
        let result = create (lenv css) in
        let _ = List.fold_left
          (fun off cs ->
            let n = len cs in
            blit cs 0 result off n ;
            off + n
          ) 0 css in
        result

  let equal ?(mask = false) cs1 cs2 =

    let eq_with_mask cs1 cs2 =
      let rec loop ok i = function
        | n when n >= 8 ->
            loop (LE.(get_uint64 cs1 i = get_uint64 cs2 i) && ok) (i + 8) (n - 8)
        | n when n >= 4 ->
            loop (LE.(get_uint32 cs1 i = get_uint32 cs2 i) && ok) (i + 4) (n - 4)
        | n when n >= 2 ->
            loop (LE.(get_uint16 cs1 i = get_uint16 cs2 i) && ok) (i + 2) (n - 2)
        | 1             -> (get_uint8 cs1 i = get_uint8 cs2 i) && ok
        | _             -> ok
      in
      let n1 = len cs1 and n2 = len cs2 in
      loop true 0 (imin n1 n2) && n1 = n2 in

    if mask then
      eq_with_mask cs1 cs2
    else
      (len cs1 = len cs2) && (to_bigarray cs1 = to_bigarray cs2)

  let rec find_uint8 ?(mask=false) ?(off=0) ~f cs =
    let f' x = ignore (f x) ; false in
    let rec go i = function
      | 0 -> None
      | n ->
          match f (get_uint8 cs i) with
          | false -> go (succ i) (pred n)
          | true  ->
              if mask then ignore (find_uint8 ~off:(succ i) ~f:f' cs) ;
              Some i in
    go off (len cs - off)

  let clone ?(off = 0) ?len cs =
    let len = match len with None -> cs.len - off | Some x -> x in
    let cs' = create len in
    ( blit cs off cs' 0 len ; cs' )

  let xor_into src dst n =
    if n > imin (len src) (len dst) then
      Raise.invalid1 "Uncommon.Cs.xor_into: buffers to small (need %d)" n
    else Native.xor_into src.buffer src.off dst.buffer dst.off n

  let xor cs1 cs2 =
    let len = imin (len cs1) (len cs2) in
    let cs  = clone ~len cs2 in
    ( xor_into cs1 cs len ; cs )

  let create_with n x =
    let cs = create n in ( memset cs x ; cs )

  let set_msb bits cs =
    if bits > 0 then
      let n = len cs in
      let rec go width = function
        | i when i = n     -> ()
        | i when width < 8 ->
            set_uint8 cs i (get_uint8 cs i lor (0xff lsl (8 - width)))
        | i ->
            set_uint8 cs i 0xff ; go (width - 8) (succ i) in
      go bits 0

  let zeros n = create_with n 0x00

  let split2 cs l =
    (sub cs 0 l, sub cs l (len cs - l))

  let split3 cs l1 l2 =
    let l12 = l1 + l2 in
    (sub cs 0 l1, sub cs l1 l2, sub cs l12 (len cs - l12))

  let rpad cs size x =
    let l = len cs and cs' = create size in
    if size < l then invalid_arg "Nocrypto.Uncommon.Cs.rpad: size < len";
    blit cs 0 cs' 0 l ;
    memset (sub cs' l (size - l)) x ;
    cs'

  let lpad cs size x =
    let l = len cs and cs' = create size in
    if size < l then invalid_arg "Nocrypto.Uncommon.Cs.lpad: size < len";
    blit cs 0 cs' (size - l) l ;
    memset (sub cs' 0 (size - l)) x ;
    cs'

  let of_bytes, of_int32s, of_int64s =
    let aux k set xs =
      let cs = create @@ List.length xs * k in
      List.iteri (fun i x -> set cs (i * k) x) xs;
      cs
    in
    (aux 1 set_uint8, aux 4 BE.set_uint32, aux 8 BE.set_uint64)

  let b x =
    let cs = Cstruct.create 1 in ( set_uint8 cs 0 x ; cs )

  let rec shift_left_inplace cs = function
    | 0 -> ()
    | bits when bits mod 8 = 0 ->
        let off = bits / 8 in
        blit cs off cs 0 (cs.len - off) ;
        memset (shift cs (cs.len - off)) 0x00
    | bits when bits < 8 ->
        let foo = 8 - bits in
        for i = 0 to cs.len - 2 do
          let b1 = get_uint8 cs i
          and b2 = get_uint8 cs (i + 1) in
          set_uint8 cs i ((b1 lsl bits) lor (b2 lsr foo))
        done ;
        set_uint8 cs (cs.len - 1) @@ get_uint8 cs (cs.len - 1) lsl bits
    | bits ->
        shift_left_inplace cs (8 * (bits / 8)) ;
        shift_left_inplace cs (bits mod 8)

  let rec shift_right_inplace cs = function
    | 0 -> ()
    | bits when bits mod 8 = 0 ->
        let off = bits / 8 in
        blit cs 0 cs off (cs.len - off) ;
        memset (sub cs 0 off) 0x00
    | bits when bits < 8 ->
        let foo = 8 - bits in
        for i = cs.len - 1 downto 1 do
          let b1 = get_uint8 cs i
          and b2 = get_uint8 cs (i - 1) in
          set_uint8 cs i ((b2 lsl foo) lor (b1 lsr bits))
        done ;
        set_uint8 cs 0 @@ get_uint8 cs 0 lsr bits
    | bits ->
        shift_right_inplace cs (8 * (bits / 8));
        shift_right_inplace cs (bits mod 8)

  let of_hex str =
    let hexdigit = function
      | 'a' .. 'f' as x -> int_of_char x - 87
      | 'A' .. 'F' as x -> int_of_char x - 55
      | '0' .. '9' as x -> int_of_char x - 48
      | x               -> invalid_arg Printf.(sprintf "of_hex: `%c'" x)
    in
    let whitespace = function
      | ' ' | '\t' | '\r' | '\n' -> true
      | _                        -> false
    in
    match
      string_fold
      ~f:(fun (cs, i, acc) -> function
          | char when whitespace char -> (cs, i, acc)
          | char ->
              match (acc, hexdigit char) with
              | (None  , x) -> (cs, i, Some (x lsl 4))
              | (Some y, x) -> set_uint8 cs i (x lor y) ; (cs, succ i, None))
      ~z:(create (String.length str), 0, None)
      str
    with
    | (_ , _, Some _) -> invalid_arg "of_hex: dangling nibble"
    | (cs, i, _     ) -> sub cs 0 i


  let (lsl) cs bits =
    let cs' = clone cs in
    shift_left_inplace cs' bits ; cs'

  and (lsr) cs bits =
    let cs' = clone cs in
    shift_right_inplace cs' bits ; cs'

  and (lxor) cs1 cs2 = xor cs1 cs2

end

module Arr = struct

  let mem x arr =
    let rec scan = function
      | -1 -> false
      | n  -> arr.(n) = x || scan (pred n) in
    scan (Array.length arr - 1)
end<|MERGE_RESOLUTION|>--- conflicted
+++ resolved
@@ -1,12 +1,8 @@
 (** [Uncommon] is a [Common], now with less name clashes. *)
 
-<<<<<<< HEAD
 type 'a one = One of 'a
 
-let cdiv x y =
-=======
 let cdiv (x : int) (y : int) =
->>>>>>> a6286c33
   if x > 0 && y > 0 then (x + y - 1) / y
   else if x < 0 && y < 0 then (x + y + 1) / y
   else x / y
